--- conflicted
+++ resolved
@@ -418,15 +418,9 @@
 }
 
 func (v *ValidationTester) ExpectMatches(matcher field.ErrorMatcher, expected field.ErrorList) *ValidationTester {
-<<<<<<< HEAD
-	v.Helper()
-
-	v.Run(fmt.Sprintf("%T", v.value), func(t *testing.T) {
-=======
 	v.T.Helper()
 
 	v.T.Run(fmt.Sprintf("%T", v.value), func(t *testing.T) {
->>>>>>> df980c40
 		t.Helper()
 		actual := v.validate()
 		matcher.Test(t, expected, actual)
@@ -508,6 +502,10 @@
 
 type matcher func(err *field.Error) string
 
+func byDetail(err *field.Error) string {
+	return err.Detail
+}
+
 func byFullError(err *field.Error) string {
 	return err.Error()
 }
