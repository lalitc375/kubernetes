/*
Copyright 2024 The Kubernetes Authors.

Licensed under the Apache License, Version 2.0 (the "License");
you may not use this file except in compliance with the License.
You may obtain a copy of the License at

    http://www.apache.org/licenses/LICENSE-2.0

Unless required by applicable law or agreed to in writing, software
distributed under the License is distributed on an "AS IS" BASIS,
WITHOUT WARRANTIES OR CONDITIONS OF ANY KIND, either express or implied.
See the License for the specific language governing permissions and
limitations under the License.
*/

package validators

import (
	"fmt"
	"strings"

	"k8s.io/apimachinery/pkg/util/sets"
	"k8s.io/apimachinery/pkg/util/validation/field"
<<<<<<< HEAD
=======
	"k8s.io/code-generator/cmd/validation-gen/util"
>>>>>>> df980c40
	"k8s.io/gengo/v2/codetags"
	"k8s.io/gengo/v2/types"

	"k8s.io/code-generator/cmd/validation-gen/util"
)

const (
	listTypeTagName   = "k8s:listType"
	ListMapKeyTagName = "k8s:listMapKey"
	eachValTagName    = "k8s:eachVal"
	eachKeyTagName    = "k8s:eachKey"
)

// We keep the eachVal and eachKey validators around because the main
// code-generation logic calls them directly.  We could move them into the main
// pkg, but it's easier and cleaner to leave them here.
var globalEachVal *eachValTagValidator
var globalEachKey *eachKeyTagValidator

func init() {
	// Lists with list-map semantics are comprised of multiple tags, which need
	// to share information between them.
	shared := map[string]*listMetadata{} // keyed by the fieldpath
	RegisterTagValidator(listTypeTagValidator{byFieldPath: shared})
	RegisterTagValidator(listMapKeyTagValidator{byFieldPath: shared})
	RegisterFieldValidator(listFieldValidator{byFieldPath: shared})

	globalEachVal = &eachValTagValidator{byFieldPath: shared, validator: nil}
	RegisterTagValidator(globalEachVal)

	globalEachKey = &eachKeyTagValidator{validator: nil}
	RegisterTagValidator(globalEachKey)
}

// This applies to all tags in this file.
var listTagsValidScopes = sets.New(ScopeAny)

// listMetadata collects information about a single list with map or set semantics.
type listMetadata struct {
	// These will be checked for correctness elsewhere.
	declaredAsSet bool
	declaredAsMap bool
	keyFields     []string // iff declaredAsMap
	keyNames      []string // iff declaredAsMap
}

// makeListMapMatchFunc generates a function that compares two list-map
// elements by their list-map key fields.
func (lm *listMetadata) makeListMapMatchFunc(t *types.Type) FunctionLiteral {
	if !lm.declaredAsMap {
		panic("makeListMapMatchFunc called on a non-map list")
	}
	if len(lm.keyFields) == 0 {
		panic("makeListMapMatchFunc called on a list-map with no key fields")
	}

	matchFn := FunctionLiteral{
		Parameters: []ParamResult{{"a", t}, {"b", t}},
		Results:    []ParamResult{{"", types.Bool}},
	}
	buf := strings.Builder{}
	buf.WriteString("return ")
	// Note: this does not handle pointer fields, which are not
	// supposed to be used as listMap keys.
	for i, fld := range lm.keyFields {
		if i > 0 {
			buf.WriteString(" && ")
		}
		buf.WriteString(fmt.Sprintf("a.%s == b.%s", fld, fld))
	}
	matchFn.Body = buf.String()
	return matchFn
}

type listTypeTagValidator struct {
	byFieldPath map[string]*listMetadata
}

func (listTypeTagValidator) Init(Config) {}

func (listTypeTagValidator) TagName() string {
	return listTypeTagName
}

func (listTypeTagValidator) ValidScopes() sets.Set[Scope] {
	return listTagsValidScopes
}

<<<<<<< HEAD
=======
var (
	validateUnique = types.Name{Package: libValidationPkg, Name: "Unique"}
)

>>>>>>> df980c40
func (lttv listTypeTagValidator) GetValidations(context Context, tag codetags.Tag) (Validations, error) {
	// NOTE: pointers to lists are not supported, so we should never see a pointer here.
	t := util.NativeType(context.Type)
	if t.Kind != types.Slice && t.Kind != types.Array {
		return Validations{}, fmt.Errorf("can only be used on list types")
	}

	switch tag.Value {
<<<<<<< HEAD
	case "atomic", "set":
=======
	case "atomic":
>>>>>>> df980c40
		// Allowed but no special handling.
	case "set":
		if lttv.byFieldPath[context.Path.String()] == nil {
			lttv.byFieldPath[context.Path.String()] = &listMetadata{}
		}
		lm := lttv.byFieldPath[context.Path.String()]
		lm.declaredAsSet = true
		// Only compare primitive values when possible. Slices and maps are not
		// comparable, and structs might hold pointer fields, which are directly
		// comparable but not what we need.
		//
		// NOTE: lists of pointers are not supported, so we should never see a pointer here.
		if util.IsDirectComparable(util.NonPointer(util.NativeType(t.Elem))) {
			return Validations{
				Functions: []FunctionGen{
					Function(listTypeTagName, DefaultFlags, validateUnique, Identifier(validateDirectEqual)),
				},
			}, nil
		}
		return Validations{
			Functions: []FunctionGen{
				Function(listTypeTagName, DefaultFlags, validateUnique, Identifier(validateSemanticDeepEqual)),
			},
		}, nil
	case "map":
		// NOTE: maps of pointers are not supported, so we should never see a pointer here.
		if util.NativeType(t.Elem).Kind != types.Struct {
			return Validations{}, fmt.Errorf("only lists of structs can be list-maps")
		}

		// Save the fact that this list is a map.
		if lttv.byFieldPath[context.Path.String()] == nil {
			lttv.byFieldPath[context.Path.String()] = &listMetadata{}
		}
		lm := lttv.byFieldPath[context.Path.String()]
		lm.declaredAsMap = true
		// NOTE: we validate uniqueness of the keys in the listFieldValidator.
	default:
		return Validations{}, fmt.Errorf("unknown list type %q", tag.Value)
	}

	// This tag doesn't generate any validations.  It just accumulates
	// information for other tags to use.
	return Validations{}, nil
}

func (lttv listTypeTagValidator) Docs() TagDoc {
	doc := TagDoc{
		Tag:         lttv.TagName(),
		Scopes:      lttv.ValidScopes().UnsortedList(),
		Description: "Declares a list field's semantic type.",
		Payloads: []TagPayloadDoc{{
			Description: "<type>",
			Docs:        "atomic | map | set",
		}},
		PayloadsType:     codetags.ValueTypeString,
		PayloadsRequired: true,
	}
	return doc
}

type listMapKeyTagValidator struct {
	byFieldPath map[string]*listMetadata
}

func (listMapKeyTagValidator) Init(Config) {}

func (listMapKeyTagValidator) TagName() string {
	return ListMapKeyTagName
}

func (listMapKeyTagValidator) ValidScopes() sets.Set[Scope] {
	return listTagsValidScopes
}

func (lmktv listMapKeyTagValidator) GetValidations(context Context, tag codetags.Tag) (Validations, error) {
	// NOTE: pointers to lists are not supported, so we should never see a pointer here.
	t := util.NativeType(context.Type)
	if t.Kind != types.Slice && t.Kind != types.Array {
		return Validations{}, fmt.Errorf("can only be used on list types")
	}
	// NOTE: lists of pointers are not supported, so we should never see a pointer here.
	if util.NativeType(t.Elem).Kind != types.Struct {
		return Validations{}, fmt.Errorf("only lists of structs can be list-maps")
	}

	var fieldName string
	if memb := util.GetMemberByJSON(util.NativeType(t.Elem), tag.Value); memb == nil {
		return Validations{}, fmt.Errorf("no field for JSON name %q", tag.Value)
	} else if k := util.NativeType(memb.Type).Kind; k != types.Builtin {
		return Validations{}, fmt.Errorf("only primitive types can be list-map keys (%s)", k)
	} else {
		fieldName = memb.Name
	}

	if lmktv.byFieldPath[context.Path.String()] == nil {
		lmktv.byFieldPath[context.Path.String()] = &listMetadata{}
	}
	lm := lmktv.byFieldPath[context.Path.String()]
	lm.keyFields = append(lm.keyFields, fieldName)
	lm.keyNames = append(lm.keyNames, tag.Value)

	// This tag doesn't generate any validations.  It just accumulates
	// information for other tags to use.
	return Validations{}, nil
}

func (lmktv listMapKeyTagValidator) Docs() TagDoc {
	doc := TagDoc{
		Tag:         lmktv.TagName(),
		Scopes:      lmktv.ValidScopes().UnsortedList(),
		Description: "Declares a named sub-field of a list's value-type to be part of the list-map key.",
		Payloads: []TagPayloadDoc{{
			Description: "<field-json-name>",
			Docs:        "The name of the field.",
		}},
		PayloadsType:     codetags.ValueTypeString,
		PayloadsRequired: true,
	}
	return doc
}

type listFieldValidator struct {
	byFieldPath map[string]*listMetadata
}

func (listFieldValidator) Init(_ Config) {}

func (listFieldValidator) Name() string {
	return "listFieldValidator"
}

func (lfv listFieldValidator) GetValidations(context Context) (Validations, error) {
	lm := lfv.byFieldPath[context.Path.String()]
	if lm == nil {
		// TODO(thockin): enable this once the whole codebase is converted or
		// if we only run against fields which are opted-in.
		//if context.Type.Kind == types.Slice || context.Type.Kind == types.Array {
		//	return Validations{}, fmt.Errorf("found list field without a listType")
		//}
		return Validations{}, nil
	}

	// Check some fundamental constraints on list types' tags.
	if lm.declaredAsSet && lm.declaredAsMap {
		return Validations{}, fmt.Errorf("listType cannot be both set and map")
	}
	if lm.declaredAsMap && len(lm.keyFields) == 0 {
		return Validations{}, fmt.Errorf("found listType=map without listMapKey")
	}
	if len(lm.keyFields) > 0 && !lm.declaredAsMap {
		return Validations{}, fmt.Errorf("found listMapKey without listType=map")
	}
	// Check for missing listType (after the other checks so the more specific errors take priority)
	if !lm.declaredAsSet && !lm.declaredAsMap {
		return Validations{}, fmt.Errorf("found list metadata without a listType")
	}

	result := Validations{}

	if lm.declaredAsMap {
		// TODO: There are some fields which are declared as maps which do not
		// enforce uniqueness in manual validation. Those either need to not be
		// maps or we need to allow types to opt-out from this validation.  SSA
		// is also not able to handle these well.
		t := util.NativeType(context.Type)
		matchArg := lm.makeListMapMatchFunc(t.Elem)
		f := Function("listFieldValidator", DefaultFlags, validateUnique, matchArg)
		result.Functions = append(result.Functions, f)
	}

	return result, nil
}

type eachValTagValidator struct {
	byFieldPath map[string]*listMetadata
	validator   Validator
}

func (evtv *eachValTagValidator) Init(cfg Config) {
	evtv.validator = cfg.Validator
}

func (eachValTagValidator) TagName() string {
	return eachValTagName
}

func (eachValTagValidator) ValidScopes() sets.Set[Scope] {
	return listTagsValidScopes
}

// LateTagValidator indicates that this validator has to run AFTER the listType
// and listMapKey tags.
func (eachValTagValidator) LateTagValidator() {}

var (
	validateEachSliceVal      = types.Name{Package: libValidationPkg, Name: "EachSliceVal"}
	validateEachMapVal        = types.Name{Package: libValidationPkg, Name: "EachMapVal"}
	validateSemanticDeepEqual = types.Name{Package: libValidationPkg, Name: "SemanticDeepEqual"}
	validateDirectEqual       = types.Name{Package: libValidationPkg, Name: "DirectEqual"}
)

func (evtv eachValTagValidator) GetValidations(context Context, tag codetags.Tag) (Validations, error) {
	// NOTE: pointers to lists and maps are not supported, so we should never see a pointer here.
	t := util.NativeType(context.Type)
	switch t.Kind {
	case types.Slice, types.Array, types.Map:
	default:
		return Validations{}, fmt.Errorf("can only be used on list or map types")
	}

	elemContext := Context{
		Type:   t.Elem,
		Parent: t,
		Path:   context.Path.Key("*"),
	}
	switch t.Kind {
	case types.Slice, types.Array:
		elemContext.Scope = ScopeListVal
	case types.Map:
		elemContext.Scope = ScopeMapVal
	}
	if tag.ValueTag == nil {
		return Validations{}, fmt.Errorf("missing validation tag")
	}
	if validations, err := evtv.validator.ExtractValidations(elemContext, *tag.ValueTag); err != nil {
		return Validations{}, err
	} else {
		if validations.Empty() && !validations.OpaqueKeyType && !validations.OpaqueValType && !validations.OpaqueType {
			return Validations{}, fmt.Errorf("no validation functions found")
		}
		if len(validations.Variables) > 0 {
			return Validations{}, fmt.Errorf("variable generation is not supported")
		}
		return evtv.getValidations(context.Path, t, validations)
	}
}

func (evtv eachValTagValidator) getValidations(fldPath *field.Path, t *types.Type, validations Validations) (Validations, error) {
	switch t.Kind {
	case types.Slice, types.Array:
		return evtv.getListValidations(fldPath, t, validations)
	case types.Map:
		return evtv.getMapValidations(t, validations)
	}
	return Validations{}, fmt.Errorf("non-iterable type: %v", t)
}

// ForEachVal returns a validation that applies a function to each element of
// a list or map.
func ForEachVal(fldPath *field.Path, t *types.Type, fn FunctionGen) (Validations, error) {
	return globalEachVal.getValidations(fldPath, t, Validations{Functions: []FunctionGen{fn}})
}

func (evtv eachValTagValidator) getListValidations(fldPath *field.Path, t *types.Type, validations Validations) (Validations, error) {
	result := Validations{}
	result.OpaqueValType = validations.OpaqueType

	// This type is a "late" validator, so it runs after all the keys are
	// registered.  See LateTagValidator() above.
	listMetadata := evtv.byFieldPath[fldPath.String()]

	for _, vfn := range validations.Functions {
		// matchArg is the function that is used to lookup the correlated element in the old list.
		var matchArg any = Literal("nil")
		// equivArg is the function that is used to compare the correlated elements in the old and new lists.
		// It would be "nil" if the matchArg is a full comparison function.
		var equivArg any = Literal("nil")
		// directComparable is used to determine whether we can use the direct
		// comparison operator "==" or need to use the semantic DeepEqual when
		// looking up and comparing correlated list elements for validation ratcheting.
		directComparable := util.IsDirectComparable(util.NonPointer(util.NativeType(t.Elem)))
		switch {
		case listMetadata != nil && listMetadata.declaredAsMap:
			// Emit the comparison by keys when listType=map
			matchArg = listMetadata.makeListMapMatchFunc(t.Elem)
			if directComparable {
				equivArg = Identifier(validateDirectEqual)
			} else {
				equivArg = Identifier(validateSemanticDeepEqual)
			}
		case directComparable:
			// Emit the matchArg as a simple comparison when possible.
			// Slices and maps are not comparable, and structs might hold
			// pointer fields, which are directly comparable but not what we need.
			//
			// Note: This compares the pointee, not the pointer itself.
			matchArg = Identifier(validateDirectEqual)

		default:
			// Emit semantic comparison by default when the element cannot be
			// directly compared.
			matchArg = Identifier(validateSemanticDeepEqual)

		}
		f := Function(eachValTagName, vfn.Flags, validateEachSliceVal, matchArg, equivArg, WrapperFunction{vfn, t.Elem})
		result.Functions = append(result.Functions, f)
	}

	return result, nil
}

func (evtv eachValTagValidator) getMapValidations(t *types.Type, validations Validations) (Validations, error) {
	result := Validations{}
	result.OpaqueValType = validations.OpaqueType
	equivArg := Identifier(validateSemanticDeepEqual)
	if util.IsDirectComparable(util.NonPointer(util.NativeType(t.Elem))) {
		equivArg = Identifier(validateDirectEqual)
	}
	for _, vfn := range validations.Functions {
		f := Function(eachValTagName, vfn.Flags, validateEachMapVal, equivArg, WrapperFunction{vfn, t.Elem})
		result.Functions = append(result.Functions, f)
	}

	return result, nil
}

func (evtv eachValTagValidator) Docs() TagDoc {
	doc := TagDoc{
		Tag:         evtv.TagName(),
		Scopes:      evtv.ValidScopes().UnsortedList(),
		Description: "Declares a validation for each value in a map or list.",
		Payloads: []TagPayloadDoc{{
			Description: "<validation-tag>",
			Docs:        "The tag to evaluate for each value.",
		}},
		PayloadsType:     codetags.ValueTypeTag,
		PayloadsRequired: true,
	}
	return doc
}

type eachKeyTagValidator struct {
	validator Validator
}

func (ektv *eachKeyTagValidator) Init(cfg Config) {
	ektv.validator = cfg.Validator
}

func (eachKeyTagValidator) TagName() string {
	return eachKeyTagName
}

func (eachKeyTagValidator) ValidScopes() sets.Set[Scope] {
	return listTagsValidScopes
}

var (
	validateEachMapKey = types.Name{Package: libValidationPkg, Name: "EachMapKey"}
)

func (ektv eachKeyTagValidator) GetValidations(context Context, tag codetags.Tag) (Validations, error) {
	// NOTE: pointers to lists are not supported, so we should never see a pointer here.
	t := util.NativeType(context.Type)
	if t.Kind != types.Map {
		return Validations{}, fmt.Errorf("can only be used on map types")
	}

	elemContext := Context{
		Scope:  ScopeMapKey,
		Type:   t.Elem,
		Parent: t,
		Path:   context.Path.Child("(keys)"),
	}
<<<<<<< HEAD
=======

>>>>>>> df980c40
	if validations, err := ektv.validator.ExtractValidations(elemContext, *tag.ValueTag); err != nil {
		return Validations{}, err
	} else {
		if len(validations.Variables) > 0 {
			return Validations{}, fmt.Errorf("variable generation is not supported")
		}

		return ektv.getValidations(t, validations)
	}
}

func (ektv eachKeyTagValidator) getValidations(t *types.Type, validations Validations) (Validations, error) {
	result := Validations{}
	result.OpaqueKeyType = validations.OpaqueType
	for _, vfn := range validations.Functions {
		f := Function(eachKeyTagName, vfn.Flags, validateEachMapKey, WrapperFunction{vfn, t.Key})
		result.Functions = append(result.Functions, f)
	}
	return result, nil
}

// ForEachKey returns a validation that applies a function to each key of
// a map.
func ForEachKey(_ *field.Path, t *types.Type, fn FunctionGen) (Validations, error) {
	return globalEachKey.getValidations(t, Validations{Functions: []FunctionGen{fn}})
}

func (ektv eachKeyTagValidator) Docs() TagDoc {
	doc := TagDoc{
		Tag:         ektv.TagName(),
		Scopes:      ektv.ValidScopes().UnsortedList(),
		Description: "Declares a validation for each value in a map or list.",
		Payloads: []TagPayloadDoc{{
			Description: "<validation-tag>",
			Docs:        "The tag to evaluate for each value.",
		}},
		PayloadsType:     codetags.ValueTypeTag,
		PayloadsRequired: true,
	}
	return doc
}<|MERGE_RESOLUTION|>--- conflicted
+++ resolved
@@ -22,14 +22,9 @@
 
 	"k8s.io/apimachinery/pkg/util/sets"
 	"k8s.io/apimachinery/pkg/util/validation/field"
-<<<<<<< HEAD
-=======
 	"k8s.io/code-generator/cmd/validation-gen/util"
->>>>>>> df980c40
 	"k8s.io/gengo/v2/codetags"
 	"k8s.io/gengo/v2/types"
-
-	"k8s.io/code-generator/cmd/validation-gen/util"
 )
 
 const (
@@ -114,13 +109,10 @@
 	return listTagsValidScopes
 }
 
-<<<<<<< HEAD
-=======
 var (
 	validateUnique = types.Name{Package: libValidationPkg, Name: "Unique"}
 )
 
->>>>>>> df980c40
 func (lttv listTypeTagValidator) GetValidations(context Context, tag codetags.Tag) (Validations, error) {
 	// NOTE: pointers to lists are not supported, so we should never see a pointer here.
 	t := util.NativeType(context.Type)
@@ -129,11 +121,7 @@
 	}
 
 	switch tag.Value {
-<<<<<<< HEAD
-	case "atomic", "set":
-=======
 	case "atomic":
->>>>>>> df980c40
 		// Allowed but no special handling.
 	case "set":
 		if lttv.byFieldPath[context.Path.String()] == nil {
@@ -499,10 +487,7 @@
 		Parent: t,
 		Path:   context.Path.Child("(keys)"),
 	}
-<<<<<<< HEAD
-=======
-
->>>>>>> df980c40
+
 	if validations, err := ektv.validator.ExtractValidations(elemContext, *tag.ValueTag); err != nil {
 		return Validations{}, err
 	} else {
