//go:build !ignore_autogenerated
// +build !ignore_autogenerated

/*
Copyright The Kubernetes Authors.

Licensed under the Apache License, Version 2.0 (the "License");
you may not use this file except in compliance with the License.
You may obtain a copy of the License at

    http://www.apache.org/licenses/LICENSE-2.0

Unless required by applicable law or agreed to in writing, software
distributed under the License is distributed on an "AS IS" BASIS,
WITHOUT WARRANTIES OR CONDITIONS OF ANY KIND, either express or implied.
See the License for the specific language governing permissions and
limitations under the License.
*/

// Code generated by validation-gen. DO NOT EDIT.

package sliceofstruct

import (
	context "context"
	fmt "fmt"

	equality "k8s.io/apimachinery/pkg/api/equality"
	operation "k8s.io/apimachinery/pkg/api/operation"
	safe "k8s.io/apimachinery/pkg/api/safe"
	validate "k8s.io/apimachinery/pkg/api/validate"
	field "k8s.io/apimachinery/pkg/util/validation/field"
	testscheme "k8s.io/code-generator/cmd/validation-gen/testscheme"
)

func init() { localSchemeBuilder.Register(RegisterValidations) }

// RegisterValidations adds validation functions to the given scheme.
// Public to allow building arbitrary schemes.
func RegisterValidations(scheme *testscheme.Scheme) error {
	scheme.AddValidationFunc((*Struct)(nil), func(ctx context.Context, op operation.Operation, obj, oldObj interface{}) field.ErrorList {
		switch op.Request.SubresourcePath() {
		case "/":
			return Validate_Struct(ctx, op, nil /* fldPath */, obj.(*Struct), safe.Cast[*Struct](oldObj))
		}
		return field.ErrorList{field.InternalError(nil, fmt.Errorf("no validation found for %T, subresource: %v", obj, op.Request.SubresourcePath()))}
	})
	return nil
}

func Validate_Struct(ctx context.Context, op operation.Operation, fldPath *field.Path, obj, oldObj *Struct) (errs field.ErrorList) {
	// field Struct.TypeMeta has no validation

	// field Struct.ListField
	errs = append(errs,
		func(fldPath *field.Path, obj, oldObj []OtherStruct) (errs field.ErrorList) {
			if op.Type == operation.Update && equality.Semantic.DeepEqual(obj, oldObj) {
				return nil // no changes
			}
<<<<<<< HEAD
			errs = append(errs, validate.EachSliceVal(ctx, op, fldPath, obj, oldObj, nil, func(ctx context.Context, op operation.Operation, fldPath *field.Path, obj, oldObj *OtherStruct) field.ErrorList {
=======
			errs = append(errs, validate.EachSliceVal(ctx, op, fldPath, obj, oldObj, validate.DirectEqual, nil, func(ctx context.Context, op operation.Operation, fldPath *field.Path, obj, oldObj *OtherStruct) field.ErrorList {
>>>>>>> df980c40
				return validate.FixedResult(ctx, op, fldPath, obj, oldObj, false, "field Struct.ListField[*]")
			})...)
			return
		}(fldPath.Child("listField"), obj.ListField, safe.Field(oldObj, func(oldObj *Struct) []OtherStruct { return oldObj.ListField }))...)

	// field Struct.ListTypedefField
	errs = append(errs,
		func(fldPath *field.Path, obj, oldObj []OtherTypedefStruct) (errs field.ErrorList) {
			if op.Type == operation.Update && equality.Semantic.DeepEqual(obj, oldObj) {
				return nil // no changes
			}
<<<<<<< HEAD
			errs = append(errs, validate.EachSliceVal(ctx, op, fldPath, obj, oldObj, nil, func(ctx context.Context, op operation.Operation, fldPath *field.Path, obj, oldObj *OtherTypedefStruct) field.ErrorList {
=======
			errs = append(errs, validate.EachSliceVal(ctx, op, fldPath, obj, oldObj, validate.DirectEqual, nil, func(ctx context.Context, op operation.Operation, fldPath *field.Path, obj, oldObj *OtherTypedefStruct) field.ErrorList {
>>>>>>> df980c40
				return validate.FixedResult(ctx, op, fldPath, obj, oldObj, false, "field Struct.ListTypedefField[*]")
			})...)
			return
		}(fldPath.Child("listTypedefField"), obj.ListTypedefField, safe.Field(oldObj, func(oldObj *Struct) []OtherTypedefStruct { return oldObj.ListTypedefField }))...)

	// field Struct.ListNonComparableField
	errs = append(errs,
		func(fldPath *field.Path, obj, oldObj []NonComparableStruct) (errs field.ErrorList) {
			if op.Type == operation.Update && equality.Semantic.DeepEqual(obj, oldObj) {
				return nil // no changes
			}
			errs = append(errs, validate.EachSliceVal(ctx, op, fldPath, obj, oldObj, validate.SemanticDeepEqual, nil, func(ctx context.Context, op operation.Operation, fldPath *field.Path, obj, oldObj *NonComparableStruct) field.ErrorList {
				return validate.FixedResult(ctx, op, fldPath, obj, oldObj, false, "field Struct.ListNonComparableField[*]")
			})...)
			return
		}(fldPath.Child("listNonComparableField"), obj.ListNonComparableField, safe.Field(oldObj, func(oldObj *Struct) []NonComparableStruct { return oldObj.ListNonComparableField }))...)

	return errs
}<|MERGE_RESOLUTION|>--- conflicted
+++ resolved
@@ -57,11 +57,7 @@
 			if op.Type == operation.Update && equality.Semantic.DeepEqual(obj, oldObj) {
 				return nil // no changes
 			}
-<<<<<<< HEAD
-			errs = append(errs, validate.EachSliceVal(ctx, op, fldPath, obj, oldObj, nil, func(ctx context.Context, op operation.Operation, fldPath *field.Path, obj, oldObj *OtherStruct) field.ErrorList {
-=======
 			errs = append(errs, validate.EachSliceVal(ctx, op, fldPath, obj, oldObj, validate.DirectEqual, nil, func(ctx context.Context, op operation.Operation, fldPath *field.Path, obj, oldObj *OtherStruct) field.ErrorList {
->>>>>>> df980c40
 				return validate.FixedResult(ctx, op, fldPath, obj, oldObj, false, "field Struct.ListField[*]")
 			})...)
 			return
@@ -73,11 +69,7 @@
 			if op.Type == operation.Update && equality.Semantic.DeepEqual(obj, oldObj) {
 				return nil // no changes
 			}
-<<<<<<< HEAD
-			errs = append(errs, validate.EachSliceVal(ctx, op, fldPath, obj, oldObj, nil, func(ctx context.Context, op operation.Operation, fldPath *field.Path, obj, oldObj *OtherTypedefStruct) field.ErrorList {
-=======
 			errs = append(errs, validate.EachSliceVal(ctx, op, fldPath, obj, oldObj, validate.DirectEqual, nil, func(ctx context.Context, op operation.Operation, fldPath *field.Path, obj, oldObj *OtherTypedefStruct) field.ErrorList {
->>>>>>> df980c40
 				return validate.FixedResult(ctx, op, fldPath, obj, oldObj, false, "field Struct.ListTypedefField[*]")
 			})...)
 			return
