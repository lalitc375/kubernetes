/*
Copyright 2024 The Kubernetes Authors.

Licensed under the Apache License, Version 2.0 (the "License");
you may not use this file except in compliance with the License.
You may obtain a copy of the License at

    http://www.apache.org/licenses/LICENSE-2.0

Unless required by applicable law or agreed to in writing, software
distributed under the License is distributed on an "AS IS" BASIS,
WITHOUT WARRANTIES OR CONDITIONS OF ANY KIND, either express or implied.
See the License for the specific language governing permissions and
limitations under the License.
*/

package validators

import (
	"fmt"

	"k8s.io/apimachinery/pkg/util/sets"
	"k8s.io/apimachinery/pkg/util/validation/field"
	"k8s.io/gengo/v2/codetags"
	"k8s.io/gengo/v2/generator"
	"k8s.io/gengo/v2/types"
)

// TagValidator describes a single validation tag and how to use it. To be
// findable by validation-gen, a TagValidator must be registered - see
// RegisterTagValidator.
//
// TagValidators are always evaluated before TypeValidators and
// FieldValidators. In general, TagValidators should not depend on other
// TagValidators having been run already because users might specify tags in
// the any order. The one exception to this rule is that some TagValidators may
// be designated as "late" validators (see LateTagValidator), which means they
// will be run after all non-late TagValidators. No other guarantees are made
// about the order of execution of TagValidators or LateTagValidators. Instead
// of relying on tag ordering , TagValidators can accumulate information
// internally and use a TypeValidator and/or FieldValidator to finish the work.
type TagValidator interface {
	// Init initializes the implementation.  This will be called exactly once.
	Init(cfg Config)

	// TagName returns the full tag name (without the "marker" prefix) for this
	// tag.
	TagName() string

	// ValidScopes returns the set of scopes where this tag may be used.
	ValidScopes() sets.Set[Scope]

	// GetValidations returns any validations described by this tag.
	GetValidations(context Context, tag codetags.Tag) (Validations, error)

	// Docs returns user-facing documentation for this tag.
	Docs() TagDoc
}

// LateTagValidator is an optional extension to TagValidator. Any TagValidator
// which implements this interface will be evaluated after all TagValidators
// which do not.
type LateTagValidator interface {
	LateTagValidator()
}

// TypeValidator describes a validator which runs on every type definition.
// To be findable by validation-gen, a TypeValidator must be registered - see
// RegisterTypeValidator.
//
// TypeValidators are always processed after TagValidators, which means that
// they can "finish" work with data that was collected by TagValidators.
// TypeValidators are evaluated after all TagValidators and after the type has
// been fully processed (including all child fields). TypeValidators MUST NOT
// depend on other TypeValidators having been run already.
type TypeValidator interface {
	// Init initializes the implementation.  This will be called exactly once.
	Init(cfg Config)

	// Name returns a unique name for this validator.  This is used for sorting
	// and logging.
	Name() string

	// GetValidations returns any validations imposed by this validator for the
	// given context.
	//
	// The way gengo handles type definitions varies between structs and other
	// types.  For struct definitions (e.g. `type Foo struct {}`), the realType
	// is the struct itself (the Kind field will be `types.Struct`) and the
	// parentType will be nil.  For other types (e.g. `type Bar string`), the
	// realType will be the underlying type and the parentType will be the
	// newly defined type (the Kind field will be `types.Alias`).
	GetValidations(context Context) (Validations, error)
}

// FieldValidator describes a validator which runs on every field definition.
// To be findable by validation-gen, a FieldValidator must be registered - see
// RegisterFieldValidator.
//
// FieldValidators are always processed after TagValidators, which means that
// they can "finish" work with data that was collected by TagValidators.
// FieldValidators are evaluated after all TagValidators and after the field has
// been fully processed (including all child fields). FieldValidators MUST NOT
// depend on other FieldValidators having been run already.
type FieldValidator interface {
	// Init initializes the implementation.  This will be called exactly once.
	Init(cfg Config)

	// Name returns a unique name for this validator.  This is used for sorting
	// and logging.
	Name() string

	// GetValidations returns any validations imposed by this validator for the
	// given context.
	//
	// The way gengo handles type definitions varies between structs and other
	// types.  For struct definitions (e.g. `type Foo struct {}`), the realType
	// is the struct itself (the Kind field will be `types.Struct`) and the
	// parentType will be nil.  For other types (e.g. `type Bar string`), the
	// realType will be the underlying type and the parentType will be the
	// newly defined type (the Kind field will be `types.Alias`).
	GetValidations(context Context) (Validations, error)
}

// Config carries optional configuration information for use by validators.
type Config struct {
	// GengoContext provides gengo's generator Context.  This allows validators
	// to look up all sorts of other information.
	GengoContext *generator.Context

	// Validator provides a way to compose validations.
	//
	// For example, it is possible to define a validation such as
	// "+myValidator=+format=k8s-something" by using the registry to extract
	// the validation for the embedded "+format=k8s-something" and use those to
	// create the final Validations returned by the "+myValidator" tag.
	//
	// This field MUST NOT be used during init, since other validators may not
	// be initialized yet.
	Validator Validator
}

// Scope describes where a validation (or potential validation) is located.
type Scope string

// Note: All of these values should be strings which can be used in an error
// message such as "may not be used in %s".
const (
	// ScopeAny indicates that a validator may be use in any context.  This value
	// should never appear in a Context struct, since that indicates a
	// specific use.
	ScopeAny Scope = "anywhere"

	// ScopeType indicates a validation on a type definition, which applies to
	// all instances of that type.
	ScopeType Scope = "type definitions"

	// ScopeField indicates a validation on a particular struct field, which
	// applies only to that field of that struct.
	ScopeField Scope = "struct fields"

	// ScopeListVal indicates a validation which applies to all elements of a
	// list field or type.
	ScopeListVal Scope = "list values"

	// ScopeMapKey indicates a validation which applies to all keys of a map
	// field or type.
	ScopeMapKey Scope = "map keys"

	// ScopeMapVal indicates a validation which applies to all values of a map
	// field or type.
	ScopeMapVal Scope = "map values"

	// TODO: It's not clear if we need to distinguish (e.g.) list values of
	// fields from list values of typedefs.  We could make {type,field} be
	// orthogonal to {scalar, list, list-value, map, map-key, map-value} (and
	// maybe even pointers?), but that seems like extra work that is not needed
	// for now.
)

// Context describes where a tag was used, so that the scope can be checked
// and so validators can handle different cases if they need.
type Context struct {
	// Scope is where the validation is being considered.
	Scope Scope

	// Type provides details about the type being validated.  When Scope is
	// ScopeType, this is the newly defined type.  When Scope is ScopeField,
	// this is the field's type (which may be a pointer, an alias, or both).
	// When Scope indicates a list-value, map-key, or map-value, this is the
	// type of that key or value (which, again, may be a pointer, and alias, or
	// both).
	Type *types.Type

	// Parent provides details about the logical parent type of the object
	// being validated, when applicable.  When Scope is ScopeField, this is the
	// containing struct's type.  When Scope indicates a list-value, map-key,
	// or map-value, this is the type of the whole list or map. When Scope is
	// ScopeType, this is nil.
	Parent *types.Type

	// Member provides details about a field within a struct when Scope is
	// ScopeField.  For all other values of Scope, this will be nil.
	Member *types.Member

	// Path provides the field path to the type or field being validated. This
	// is useful for identifying an exact context, e.g. to track information
	// between related tags.
	Path *field.Path
}

// TagDoc describes a comment-tag and its usage.
type TagDoc struct {
	// Tag is the tag name, without the leading '+'.
	Tag string
	// Args lists any arguments this tag might take.
	Args []TagArgDoc
	// Usage is how the tag is used, including arguments.
	Usage string
	// Description is a short description of this tag's purpose.
	Description string
	// Docs is a human-oriented string explaining this tag.
	Docs string
	// Scopes lists the place or places this tag may be used.
	Scopes []Scope
	// Payloads lists zero or more varieties of value for this tag. If this tag
	// never has a payload, this list should be empty, but if the payload is
	// optional, this list should include an entry for "<none>".
	Payloads []TagPayloadDoc
	// PayloadsType is the type of the payloads.
	PayloadsType codetags.ValueType
	// PayloadsRequired is true if a payload is required.
	PayloadsRequired bool
}

func (td TagDoc) Arg(name string) (TagArgDoc, bool) {
	for _, arg := range td.Args {
		if arg.Name == name {
			return arg, true
		}
	}
	return TagArgDoc{}, false
}

// TagArgDoc describes an argument for a tag.
//
// For example,
//
//	`+tagName(arg)`
//	`+tagName(name1: arg1, name2: arg2)`
type TagArgDoc struct {
	// Name of this arg. Not provided for positional args.
	Name string
	// Description is a short description of this arg (e.g. `<name>`).
	Description string
	// Type is the type of the arg.
	Type codetags.ArgType
	// Required is true if the argument is required.
	Required bool
	// Default is the effective value if no value is provided.
	Default string
	// Docs is a human-oriented string explaining this arg.
	Docs string
}

// TagPayloadDoc describes a value for a tag (e.g. `+tagName=tagValue`).  Some
// tags support multiple payloads, including <none> (e.g. `+tagName`).
type TagPayloadDoc struct {
	// Description is a short description of this payload (e.g. `<number>`).
	Description string
	// Docs is a human-oriented string explaining this payload.
	Docs string
}

// Validations define the function calls and variables to generate to perform
// validation.
type Validations struct {
	// Functions hold the function calls that should be generated to perform
	// validation.  These functions may not be called in order - they may be
	// sorted based on their flags and other criteria.
	//
	// Each function's signature must be of the form:
	//   func(
	//        // standard arguments
	//        ctx context.Context
	//        op operation.Operation,
	//        fldPath field.Path,
	//        value, oldValue <ValueType>, // always nilable
	//        // additional arguments (optional)
	//        Args[0] <Args[0]Type>,
	//        Args[1] <Args[1]Type>,
	//        ...
	//        Args[N] <Args[N]Type>)
	//
	// The standard arguments are not included in the FunctionGen.Args list.
	Functions []FunctionGen

	// Variables hold any variables which must be generated to perform
	// validation.  Variables are not permitted in every context.
	Variables []VariableGen

	// Comments holds comments to emit (without the leading "//").
	Comments []string

	// OpaqueType indicates that the type being validated is opaque, and that
	// any validations defined on it should not be emitted.
	OpaqueType bool

	// OpaqueKeyType indicates that the key type of a map being validated is
	// opaque, and that any validations defined on it should not be emitted.
	OpaqueKeyType bool

	// OpaqueValType indicates that the key type of a map or slice being
	// validated is opaque, and that any validations defined on it should not
	// be emitted.
	OpaqueValType bool
}

func (v *Validations) Empty() bool {
	return v.Len() == 0
}

func (v *Validations) Len() int {
	return len(v.Functions) + len(v.Variables) + len(v.Comments)
}

func (v *Validations) AddFunction(fn FunctionGen) {
	v.Functions = append(v.Functions, fn)
}

func (v *Validations) AddVariable(vr VariableGen) {
	v.Variables = append(v.Variables, vr)
}

func (v *Validations) AddComment(comment string) {
	v.Comments = append(v.Comments, comment)
}

func (v *Validations) Add(o Validations) {
	v.Functions = append(v.Functions, o.Functions...)
	v.Variables = append(v.Variables, o.Variables...)
	v.Comments = append(v.Comments, o.Comments...)
	v.OpaqueType = v.OpaqueType || o.OpaqueType
	v.OpaqueKeyType = v.OpaqueKeyType || o.OpaqueKeyType
	v.OpaqueValType = v.OpaqueValType || o.OpaqueValType
}

// FunctionFlags define optional properties of a validator.  Most validators
// can just use DefaultFlags.
type FunctionFlags uint32

// IsSet returns true if all of the wanted flags are set.
func (ff FunctionFlags) IsSet(wanted FunctionFlags) bool {
	return (ff & wanted) == wanted
}

const (
	// DefaultFlags is defined for clarity.
	DefaultFlags FunctionFlags = 0

	// ShortCircuit indicates that further validations should be skipped if
	// this validator fails. Most validators are not fatal.
	ShortCircuit FunctionFlags = 1 << iota

	// NonError indicates that a failure of this validator should not be
	// accumulated as an error, but should trigger other aspects of the failure
	// path (e.g. early return when combined with ShortCircuit).
	NonError
)

// Conditions defines what conditions must be true for a resource to be validated.
// If any of the conditions are not true, the resource is not validated.
type Conditions struct {
	// OptionEnabled specifies an option name that must be set to true for the condition to be true.
	OptionEnabled string

	// OptionDisabled specifies an option name that must be set to false for the condition to be true.
	OptionDisabled string
}

func (c Conditions) Empty() bool {
	return len(c.OptionEnabled) == 0 && len(c.OptionDisabled) == 0
}

// Identifier is a name that the generator will output as an identifier.
// Identifiers are generated using the RawNamer strategy.
type Identifier types.Name

// PrivateVar is a variable name that the generator will output as a private identifier.
// PrivateVars are generated using the PrivateNamer strategy.
type PrivateVar types.Name

// Function creates a FunctionGen for a given function name and extraArgs.
func Function(tagName string, flags FunctionFlags, function types.Name, extraArgs ...any) FunctionGen {
	return FunctionGen{
		TagName:  tagName,
		Flags:    flags,
		Function: function,
		Args:     extraArgs,
	}
}

// FunctionGen describes a function call that should be generated.
type FunctionGen struct {
	// TagName is the tag which triggered this function.
	TagName string

	// Flags holds the options for this validator function.
	Flags FunctionFlags

	// Function is the name of the function to call.
	Function types.Name

	// Args holds arguments to pass to the function, and may conatin:
	// - data literals comprised of maps, slices, strings, ints, floats, and bools
	// - types.Type (to reference any type in the universe)
	// - types.Member (to reference members of the current value)
	// - types.Identifier (to reference any identifier in the universe)
	// - validators.WrapperFunction (to call another validation function)
	// - validators.Literal (to pass a literal value)
	// - validators.FunctionLiteral (to pass a function literal)
	// - validators.PrivateVar (to reference a variable)
	//
	// See toGolangSourceDataLiteral for details.
	Args []any

	// TypeArgs assigns types to the type parameters of the function, for
	// generic function calls which require explicit type arguments.
	TypeArgs []types.Name

	// Conditions holds any conditions that must true for a field to be
	// validated by this function.
	Conditions Conditions

	// Comments holds optional comments that should be added to the generated
	// code (without the leading "//").
	Comments []string
}

// WithTypeArgs returns a derived FunctionGen with type arguments.
func (fg FunctionGen) WithTypeArgs(typeArgs ...types.Name) FunctionGen {
	fg.TypeArgs = typeArgs
	return fg
}

// WithConditions returns a derived FunctionGen with conditions.
func (fg FunctionGen) WithConditions(conditions Conditions) FunctionGen {
	fg.Conditions = conditions
	return fg
}

// WithComment returns a new FunctionGen with a comment.
func (fg FunctionGen) WithComment(comment string) FunctionGen {
	fg.Comments = append(fg.Comments, comment)
	return fg
}

// Variable creates a VariableGen for a given function name and extraArgs.
func Variable(variable PrivateVar, initFunc FunctionGen) VariableGen {
	return VariableGen{
		Variable: variable,
		InitFunc: initFunc,
	}
}

type VariableGen struct {
	// Variable holds the variable identifier.
	Variable PrivateVar

	// InitFunc describes the function call that the variable is assigned to.
	InitFunc FunctionGen
}

// WrapperFunction describes a function literal which has the fingerprint of a
// regular validation function (op, fldPath, obj, oldObj) and calls another
// validation function with the same signature, plus extra args if needed.
type WrapperFunction struct {
	Function FunctionGen
	ObjType  *types.Type
}

// Literal is a literal value that, when used as an argument to a validator,
// will be emitted without any further interpretation.  Use this with caution,
// it will not be subject to Namers.
type Literal string

// FunctionLiteral describes a function-literal expression that can be used as
// an argument to a validator.  Unlike WrapperFunction, this does not
// necessarily have the same signature as a regular validation function.
type FunctionLiteral struct {
	Parameters []ParamResult
	Results    []ParamResult
	Body       string
}

// ParamResult represents a parameter or a result of a function.
type ParamResult struct {
	Name string
	Type *types.Type
}

// typeCheck checks that the argument and value types of the tag match the types
// declared in the doc.
func typeCheck(tag codetags.Tag, doc TagDoc) error {
	for _, docArg := range doc.Args {
		hasArg := false
		for _, tagArg := range tag.Args {
			if tagArg.Name == docArg.Name {
				hasArg = true
				if docArg.Type != tagArg.Type {
					return fmt.Errorf("argument %q has wrong type: got %s, want %s",
						tagArg, tagArg.Type, docArg.Type)
				}
				break
			}
		}
		if !hasArg && docArg.Required {
			if docArg.Name == "" {
				return fmt.Errorf("missing required positional argument of type %s", docArg.Type)
			} else {
				return fmt.Errorf("missing named argument %q of type %s", docArg.Name, docArg.Type)
			}
		}
	}

	for _, tagArg := range tag.Args {
		if _, ok := doc.Arg(tagArg.Name); !ok {
			return fmt.Errorf("unrecognized named argument %q", tagArg)
		}
	}
	if tag.ValueType == codetags.ValueTypeNone {
		if doc.PayloadsRequired {
			return fmt.Errorf("missing required tag value of type %s", doc.PayloadsType)
		}
<<<<<<< HEAD
	} else if tag.ValueType != doc.PayloadsType {
=======
	} else if doc.PayloadsType != codetags.ValueTypeRaw && tag.ValueType != doc.PayloadsType {
>>>>>>> df980c40
		return fmt.Errorf("tag value has wrong type: got %s, want %s", tag.ValueType, doc.PayloadsType)
	}
	return nil
}<|MERGE_RESOLUTION|>--- conflicted
+++ resolved
@@ -532,11 +532,7 @@
 		if doc.PayloadsRequired {
 			return fmt.Errorf("missing required tag value of type %s", doc.PayloadsType)
 		}
-<<<<<<< HEAD
-	} else if tag.ValueType != doc.PayloadsType {
-=======
 	} else if doc.PayloadsType != codetags.ValueTypeRaw && tag.ValueType != doc.PayloadsType {
->>>>>>> df980c40
 		return fmt.Errorf("tag value has wrong type: got %s, want %s", tag.ValueType, doc.PayloadsType)
 	}
 	return nil
